--- conflicted
+++ resolved
@@ -25,13 +25,8 @@
       - type: bind
         source: /firehose-client/logs/
         target: /var/logs/
-<<<<<<< HEAD
-      - ./promtail/positions/:/etc/promtail/positions/
-      - ./config/promtail.yaml:/etc/promtail/promtail.yaml
-=======
       - /firehose-client/promtail/positions/:/etc/promtail/positions/
       - /firehose-client/config/promtail.yaml/:/etc/promtail/promtail.yaml
->>>>>>> dfb7ca3a
     ports:
       - "9080:9080"
     command: -config.file=/etc/promtail/promtail.yaml
